from opendbc.car import Bus, structs, get_safety_config, uds
from opendbc.car.toyota.carstate import CarState
from opendbc.car.toyota.carcontroller import CarController
from opendbc.car.toyota.radar_interface import RadarInterface
from opendbc.car.toyota.values import Ecu, CAR, DBC, ToyotaFlags, CarControllerParams, TSS2_CAR, RADAR_ACC_CAR, NO_DSU_CAR, \
                                                  MIN_ACC_SPEED, EPS_SCALE, UNSUPPORTED_DSU_CAR, NO_STOP_TIMER_CAR, ANGLE_CONTROL_CAR, \
                                                  ToyotaSafetyFlags
from opendbc.car.disable_ecu import disable_ecu
from opendbc.car.interfaces import CarInterfaceBase
from opendbc.sunnypilot.car.toyota.values import ToyotaSafetyFlagsSP

SteerControlType = structs.CarParams.SteerControlType


class CarInterface(CarInterfaceBase):
  CarState = CarState
  CarController = CarController
  RadarInterface = RadarInterface

  @staticmethod
  def get_pid_accel_limits(CP, current_speed, cruise_speed):
    return CarControllerParams(CP).ACCEL_MIN, CarControllerParams(CP).ACCEL_MAX

  @staticmethod
  def _get_params(ret: structs.CarParams, candidate, fingerprint, car_fw, alpha_long, is_release, docs) -> structs.CarParams:
    ret.brand = "toyota"
    ret.safetyConfigs = [get_safety_config(structs.CarParams.SafetyModel.toyota)]
    ret.safetyConfigs[0].safetyParam = EPS_SCALE[candidate]

    # BRAKE_MODULE is on a different address for these cars
    if DBC[candidate][Bus.pt] == "toyota_new_mc_pt_generated":
      ret.safetyConfigs[0].safetyParam |= ToyotaSafetyFlags.ALT_BRAKE.value

    if ret.flags & ToyotaFlags.SECOC.value:
      ret.secOcRequired = True
      ret.safetyConfigs[0].safetyParam |= ToyotaSafetyFlags.SECOC.value
      ret.dashcamOnly = is_release

    if candidate in ANGLE_CONTROL_CAR:
      ret.steerControlType = SteerControlType.angle
      ret.safetyConfigs[0].safetyParam |= ToyotaSafetyFlags.LTA.value

      # LTA control can be more delayed and winds up more often
      ret.steerActuatorDelay = 0.18
      ret.steerLimitTimer = 0.8
    else:
      CarInterfaceBase.configure_torque_tune(candidate, ret.lateralTuning)

      ret.steerActuatorDelay = 0.12  # Default delay, Prius has larger delay
      ret.steerLimitTimer = 0.4

    stop_and_go = candidate in TSS2_CAR

    # In TSS2 cars, the camera does long control
    found_ecus = [fw.ecu for fw in car_fw]
    ret.enableDsu = len(found_ecus) > 0 and Ecu.dsu not in found_ecus and candidate not in (NO_DSU_CAR | UNSUPPORTED_DSU_CAR)

    if Ecu.hybrid in found_ecus:
      ret.flags |= ToyotaFlags.HYBRID.value

    if candidate == CAR.TOYOTA_PRIUS:
      stop_and_go = True
      # Only give steer angle deadzone to for bad angle sensor prius
      for fw in car_fw:
        if fw.ecu == "eps" and not fw.fwVersion == b'8965B47060\x00\x00\x00\x00\x00\x00':
          ret.steerActuatorDelay = 0.25
          CarInterfaceBase.configure_torque_tune(candidate, ret.lateralTuning, steering_angle_deadzone_deg=0.2)

    elif candidate in (CAR.LEXUS_RX, CAR.LEXUS_RX_TSS2):
      stop_and_go = True
      ret.wheelSpeedFactor = 1.035

    elif candidate in (CAR.TOYOTA_AVALON, CAR.TOYOTA_AVALON_2019, CAR.TOYOTA_AVALON_TSS2):
      # starting from 2019, all Avalon variants have stop and go
      # https://engage.toyota.com/static/images/toyota_safety_sense/TSS_Applicability_Chart.pdf
      stop_and_go = candidate != CAR.TOYOTA_AVALON

    elif candidate in (CAR.TOYOTA_RAV4_TSS2, CAR.TOYOTA_RAV4_TSS2_2022, CAR.TOYOTA_RAV4_TSS2_2023, CAR.TOYOTA_RAV4_PRIME, CAR.TOYOTA_SIENNA_4TH_GEN):
      ret.lateralTuning.init('pid')
      ret.lateralTuning.pid.kiBP = [0.0]
      ret.lateralTuning.pid.kpBP = [0.0]
      ret.lateralTuning.pid.kpV = [0.6]
      ret.lateralTuning.pid.kiV = [0.1]
      ret.lateralTuning.pid.kf = 0.00007818594

      # 2019+ RAV4 TSS2 uses two different steering racks and specific tuning seems to be necessary.
      # See https://github.com/commaai/openpilot/pull/21429#issuecomment-873652891
      for fw in car_fw:
        if fw.ecu == "eps" and (fw.fwVersion.startswith(b'\x02') or fw.fwVersion in [b'8965B42181\x00\x00\x00\x00\x00\x00']):
          ret.lateralTuning.pid.kpV = [0.15]
          ret.lateralTuning.pid.kiV = [0.05]
          ret.lateralTuning.pid.kf = 0.00004
          break

    elif candidate in (CAR.TOYOTA_CHR, CAR.TOYOTA_CAMRY, CAR.TOYOTA_SIENNA, CAR.LEXUS_CTH, CAR.LEXUS_NX):
      # TODO: Some of these platforms are not advertised to have full range ACC, are they similar to SNG_WITHOUT_DSU cars?
      stop_and_go = True

    # TODO: these models can do stop and go, but unclear if it requires sDSU or unplugging DSU.
    #  For now, don't list stop and go functionality in the docs
    if ret.flags & ToyotaFlags.SNG_WITHOUT_DSU:
      stop_and_go = stop_and_go or (ret.enableDsu and not docs)

    ret.centerToFront = ret.wheelbase * 0.44

    # TODO: Some TSS-P platforms have BSM, but are flipped based on region or driving direction.
    # Detect flipped signals and enable for C-HR and others
    ret.enableBsm = 0x3F6 in fingerprint[0] and candidate in TSS2_CAR

    # No radar dbc for cars without DSU which are not TSS 2.0
    # TODO: make an adas dbc file for dsu-less models
    ret.radarUnavailable = Bus.radar not in DBC[candidate] or candidate in (NO_DSU_CAR - TSS2_CAR)

    # since we don't yet parse radar on TSS2/TSS-P radar-based ACC cars, gate longitudinal behind experimental toggle
    if candidate in (RADAR_ACC_CAR | NO_DSU_CAR):
      ret.alphaLongitudinalAvailable = candidate in RADAR_ACC_CAR

      # Disabling radar is only supported on TSS2 radar-ACC cars
      if alpha_long and candidate in RADAR_ACC_CAR:
        ret.flags |= ToyotaFlags.DISABLE_RADAR.value

    # openpilot longitudinal enabled by default:
    #  - cars w/ DSU disconnected
    #  - TSS2 cars with camera sending ACC_CONTROL where we can block it
    # openpilot longitudinal behind experimental long toggle:
    #  - TSS2 radar ACC cars (disables radar)

    ret.openpilotLongitudinalControl = ret.enableDsu or \
      candidate in (TSS2_CAR - RADAR_ACC_CAR) or \
      bool(ret.flags & ToyotaFlags.DISABLE_RADAR.value)

    ret.autoResumeSng = ret.openpilotLongitudinalControl and candidate in NO_STOP_TIMER_CAR

    if not ret.openpilotLongitudinalControl:
      ret.safetyConfigs[0].safetyParam |= ToyotaSafetyFlags.STOCK_LONGITUDINAL.value

    # min speed to enable ACC. if car can do stop and go, then set enabling speed
    # to a negative value, so it won't matter.
    ret.minEnableSpeed = -1. if stop_and_go else MIN_ACC_SPEED

    if candidate in TSS2_CAR:
      ret.flags |= ToyotaFlags.RAISED_ACCEL_LIMIT.value

      ret.vEgoStopping = 0.25
      ret.vEgoStarting = 0.25
      ret.stoppingDecelRate = 0.3  # reach stopping target smoothly

      # Hybrids have much quicker longitudinal actuator response
      if ret.flags & ToyotaFlags.HYBRID.value:
        ret.longitudinalActuatorDelay = 0.05

    return ret

  @staticmethod
<<<<<<< HEAD
  def _get_params_sp(stock_cp: structs.CarParams, ret: structs.CarParamsSP, candidate, fingerprint: dict[int, dict[int, int]],
                     car_fw: list[structs.CarParams.CarFw], alpha_long: bool, docs: bool) -> structs.CarParamsSP:
    if candidate in UNSUPPORTED_DSU_CAR:
      ret.safetyParam |= ToyotaSafetyFlagsSP.UNSUPPORTED_DSU

    return ret

  @staticmethod
  def init(CP, CP_SP, can_recv, can_send):
=======
  def init(CP, can_recv, can_send, communication_control=None):
>>>>>>> 87580630
    # disable radar if alpha longitudinal toggled on radar-ACC car
    if CP.flags & ToyotaFlags.DISABLE_RADAR.value:
      if communication_control is None:
        communication_control = bytes([uds.SERVICE_TYPE.COMMUNICATION_CONTROL, uds.CONTROL_TYPE.ENABLE_RX_DISABLE_TX, uds.MESSAGE_TYPE.NORMAL])
      disable_ecu(can_recv, can_send, bus=0, addr=0x750, sub_addr=0xf, com_cont_req=communication_control)

  @staticmethod
  def deinit(CP, can_recv, can_send):
    # re-enable radar if alpha longitudinal toggled on radar-ACC car
    communication_control = bytes([uds.SERVICE_TYPE.COMMUNICATION_CONTROL, uds.CONTROL_TYPE.ENABLE_RX_ENABLE_TX, uds.MESSAGE_TYPE.NORMAL])
    CarInterface.init(CP, can_recv, can_send, communication_control)<|MERGE_RESOLUTION|>--- conflicted
+++ resolved
@@ -152,7 +152,6 @@
     return ret
 
   @staticmethod
-<<<<<<< HEAD
   def _get_params_sp(stock_cp: structs.CarParams, ret: structs.CarParamsSP, candidate, fingerprint: dict[int, dict[int, int]],
                      car_fw: list[structs.CarParams.CarFw], alpha_long: bool, docs: bool) -> structs.CarParamsSP:
     if candidate in UNSUPPORTED_DSU_CAR:
@@ -161,10 +160,7 @@
     return ret
 
   @staticmethod
-  def init(CP, CP_SP, can_recv, can_send):
-=======
-  def init(CP, can_recv, can_send, communication_control=None):
->>>>>>> 87580630
+  def init(CP, CP_SP, can_recv, can_send, communication_control=None):
     # disable radar if alpha longitudinal toggled on radar-ACC car
     if CP.flags & ToyotaFlags.DISABLE_RADAR.value:
       if communication_control is None:
