--- conflicted
+++ resolved
@@ -162,36 +162,8 @@
     return ret, ret_sp
 
   @staticmethod
-<<<<<<< HEAD
   def get_can_parsers(CP, CP_SP):
-    pt_messages = [
-      ("BCMTurnSignals", 1),
-      ("ECMPRDNL2", 10),
-      ("PSCMStatus", 10),
-      ("ESPStatus", 10),
-      ("BCMDoorBeltStatus", 10),
-      ("BCMGeneralPlatformStatus", 10),
-      ("EBCMWheelSpdFront", 20),
-      ("EBCMWheelSpdRear", 20),
-      ("EBCMFrictionBrakeStatus", 20),
-      ("AcceleratorPedal2", 33),
-      ("ASCMSteeringButton", 33),
-      ("ECMEngineStatus", 100),
-      ("PSCMSteeringAngle", 100),
-      ("ECMAcceleratorPos", 80),
-    ]
-
-    if CP.transmissionType == TransmissionType.direct:
-      pt_messages.append(("EBCMRegenPaddle", 50))
-
-    if CP.enableBsm:
-      pt_messages.append(("BCMBlindSpotMonitor", 10))
-
-    cam_messages = []
-=======
-  def get_can_parsers(CP):
     pt_messages = []
->>>>>>> 87580630
     if CP.networkLocation == NetworkLocation.fwdCamera:
       pt_messages += [
         ("ASCMLKASteeringCmd", float('nan')),
