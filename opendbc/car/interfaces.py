--- conflicted
+++ resolved
@@ -16,12 +16,8 @@
 from opendbc.car.common.conversions import Conversions as CV
 from opendbc.car.common.simple_kalman import KF1D, get_kalman_gain
 from opendbc.car.values import PLATFORMS
-<<<<<<< HEAD
-from opendbc.can.parser import CANParser
+from opendbc.can import CANParser
 from opendbc.car.carlog import carlog
-=======
-from opendbc.can import CANParser
->>>>>>> 87580630
 
 GearShifter = structs.CarState.GearShifter
 ButtonType = structs.CarState.ButtonEvent.Type
@@ -188,10 +184,9 @@
     raise NotImplementedError
 
   @staticmethod
-<<<<<<< HEAD
   def _get_params_sp(stock_cp: structs.CarParams, ret: structs.CarParamsSP, candidate, fingerprint: dict[int, dict[int, int]],
                      car_fw: list[structs.CarParams.CarFw], alpha_long: bool, docs: bool) -> structs.CarParamsSP:
-    carlog.warning(f"Car {candidate} does not have a _get_params_sp method, using defaults")
+    carlog.debug(f"Car {candidate} does not have a _get_params_sp method, using defaults")
     return ret
 
   @classmethod
@@ -201,20 +196,16 @@
   @staticmethod
   def _get_longitudinal_tuning_sp(stock_cp: structs.CarParams, ret: structs.CarParamsSP) -> structs.CarParamsSP:
     """Apply longitudinal tuning specific to the car's brand. """
-    carlog.warning(f"Car {stock_cp.carFingerprint} does not have a _get_longitudinal_tuning_sp method, using defaults")
+    carlog.debug(f"Car {stock_cp.carFingerprint} does not have a _get_longitudinal_tuning_sp method, using defaults")
     return ret
 
   @staticmethod
   def init(CP: structs.CarParams, CP_SP: structs.CarParamsSP, can_recv: CanRecvCallable, can_send: CanSendCallable):
-    pass
-=======
-  def init(CP: structs.CarParams, can_recv: CanRecvCallable, can_send: CanSendCallable):
     """Used to disable longitudinal ECUs as needed"""
 
   @staticmethod
   def deinit(CP: structs.CarParams, can_recv: CanRecvCallable, can_send: CanSendCallable):
     """Used to re-enable longitudinal ECUs as needed"""
->>>>>>> 87580630
 
   @staticmethod
   def get_steer_feedforward_default(desired_angle, v_ego):
