--- conflicted
+++ resolved
@@ -56,18 +56,6 @@
 
 
 class HyundaiSafetyFlags(IntFlag):
-<<<<<<< HEAD
-  FLAG_HYUNDAI_EV_GAS = 1
-  FLAG_HYUNDAI_HYBRID_GAS = 2
-  FLAG_HYUNDAI_LONG = 4
-  FLAG_HYUNDAI_CAMERA_SCC = 8
-  FLAG_HYUNDAI_CANFD_HDA2 = 16
-  FLAG_HYUNDAI_CANFD_ALT_BUTTONS = 32
-  FLAG_HYUNDAI_ALT_LIMITS = 64
-  FLAG_HYUNDAI_CANFD_HDA2_ALT_STEERING = 128
-  FLAG_HYUNDAI_ESCC = 512
-  FLAG_HYUNDAI_LONG_MAIN_CRUISE_TOGGLEABLE = 1024
-=======
   EV_GAS = 1
   HYBRID_GAS = 2
   LONG = 4
@@ -78,7 +66,8 @@
   CANFD_LKA_STEERING_ALT = 128
   FCEV_GAS = 256
   ALT_LIMITS_2 = 512
->>>>>>> b5f6d5c4
+  FLAG_HYUNDAI_ESCC = 8192
+  FLAG_HYUNDAI_LONG_MAIN_CRUISE_TOGGLEABLE = 16384
 
 
 class HyundaiFlags(IntFlag):
