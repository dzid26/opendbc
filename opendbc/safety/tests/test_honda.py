#!/usr/bin/env python3
import unittest
import numpy as np

from opendbc.car.honda.values import HondaSafetyFlags
from opendbc.safety.tests.libsafety import libsafety_py
import opendbc.safety.tests.common as common
from opendbc.car.structs import CarParams
<<<<<<< HEAD
from opendbc.safety.tests.common import CANPackerPanda, MAX_WRONG_COUNTERS
from opendbc.safety.tests.gas_interceptor_common import GasInterceptorSafetyTest

from opendbc.sunnypilot.car.honda.values_ext import HondaSafetyFlagsSP
=======
from opendbc.safety.tests.common import CANPackerSafety, MAX_WRONG_COUNTERS
>>>>>>> b135812e

HONDA_N_COMMON_TX_MSGS = [[0xE4, 0], [0x194, 0], [0x1FA, 0], [0x30C, 0], [0x33D, 0]]


class Btn:
  NONE = 0
  MAIN = 1
  CANCEL = 2
  SET = 3
  RESUME = 4

# Honda safety has several different configurations tested here:
#  * Nidec
#    * normal (PCM-enable)
#    * alt SCM messages  (PCM-enable)
#    * gas interceptor (button-enable)
#    * gas interceptor with alt SCM messages (button-enable)
#  * Bosch
#    * Bosch with Longitudinal Support
#  * Bosch Radarless
#    * Bosch Radarless with Longitudinal Support


class HondaButtonEnableBase(common.CarSafetyTest):

  # override these inherited tests since we're using button enable
  def test_disable_control_allowed_from_cruise(self):
    pass

  def test_enable_control_allowed_from_cruise(self):
    pass

  def test_cruise_engaged_prev(self):
    pass

  def test_buttons_with_main_off(self):
    for btn in (Btn.SET, Btn.RESUME, Btn.CANCEL):
      self.safety.set_controls_allowed(1)
      self._rx(self._acc_state_msg(False))
      self._rx(self._button_msg(btn, main_on=False))
      self.assertFalse(self.safety.get_controls_allowed())

  def test_set_resume_buttons(self):
    """
      Both SET and RES should enter controls allowed on their falling edge.
    """
    for main_on in (True, False):
      self._rx(self._acc_state_msg(main_on))
      for btn_prev in range(8):
        for btn_cur in range(8):
          self._rx(self._button_msg(Btn.NONE))
          self.safety.set_controls_allowed(0)
          for _ in range(10):
            self._rx(self._button_msg(btn_prev))
            self.assertFalse(self.safety.get_controls_allowed())

          # should enter controls allowed on falling edge and not transitioning to cancel or main
          should_enable = (main_on and
                           btn_cur != btn_prev and
                           btn_prev in (Btn.RESUME, Btn.SET) and
                           btn_cur not in (Btn.CANCEL, Btn.MAIN))

          self._rx(self._button_msg(btn_cur, main_on=main_on))
          self.assertEqual(should_enable, self.safety.get_controls_allowed(), msg=f"{main_on=} {btn_prev=} {btn_cur=}")

  def test_main_cancel_buttons(self):
    """
      Both MAIN and CANCEL should exit controls immediately.
    """
    for btn in (Btn.MAIN, Btn.CANCEL):
      self.safety.set_controls_allowed(1)
      self._rx(self._button_msg(btn, main_on=True))
      self.assertFalse(self.safety.get_controls_allowed())

  def test_disengage_on_main(self):
    self.safety.set_controls_allowed(1)
    self._rx(self._acc_state_msg(True))
    self.assertTrue(self.safety.get_controls_allowed())
    self._rx(self._acc_state_msg(False))
    self.assertFalse(self.safety.get_controls_allowed())

  def test_rx_hook(self):

    # TODO: move this test to common
    # checksum checks
    for msg_type in ["btn", "gas", "speed"]:
      self.safety.set_controls_allowed(1)
      if msg_type == "btn":
        msg = self._button_msg(Btn.SET)
      if msg_type == "gas":
        msg = self._user_gas_msg(0)
      if msg_type == "speed":
        msg = self._speed_msg(0)
      self.assertTrue(self._rx(msg))
      if msg_type != "btn":
        msg[0].data[4] = 0  # invalidate checksum
        msg[0].data[5] = 0
        msg[0].data[6] = 0
        msg[0].data[7] = 0
        self.assertFalse(self._rx(msg))
        self.assertFalse(self.safety.get_controls_allowed())

    # counter
    # reset wrong_counters to zero by sending valid messages
    for i in range(MAX_WRONG_COUNTERS + 1):
      self.__class__.cnt_speed += 1
      self.__class__.cnt_button += 1
      self.__class__.cnt_powertrain_data += 1
      if i < MAX_WRONG_COUNTERS:
        self.safety.set_controls_allowed(1)
        self._rx(self._button_msg(Btn.SET))
        self._rx(self._speed_msg(0))
        self._rx(self._user_gas_msg(0))
      else:
        self.assertFalse(self._rx(self._button_msg(Btn.SET)))
        self.assertFalse(self._rx(self._speed_msg(0)))
        self.assertFalse(self._rx(self._user_gas_msg(0)))
        self.assertFalse(self.safety.get_controls_allowed())

    # restore counters for future tests with a couple of good messages
    for _ in range(2):
      self.safety.set_controls_allowed(1)
      self._rx(self._button_msg(Btn.SET, main_on=True))
      self._rx(self._speed_msg(0))
      self._rx(self._user_gas_msg(0))
    self._rx(self._button_msg(Btn.SET, main_on=True))
    self.assertTrue(self.safety.get_controls_allowed())


class HondaPcmEnableBase(common.CarSafetyTest):

  def test_buttons(self):
    """
      Buttons should only cancel in this configuration,
      since our state is tied to the PCM's cruise state.
    """
    for controls_allowed in (True, False):
      for main_on in (True, False):
        # not a valid state
        if controls_allowed and not main_on:
          continue

        for btn in (Btn.SET, Btn.RESUME, Btn.CANCEL):
          self.safety.set_controls_allowed(controls_allowed)
          self._rx(self._acc_state_msg(main_on))

          # btn + none for falling edge
          self._rx(self._button_msg(btn, main_on=main_on))
          self._rx(self._button_msg(Btn.NONE, main_on=main_on))

          if btn == Btn.CANCEL:
            self.assertFalse(self.safety.get_controls_allowed())
          else:
            self.assertEqual(controls_allowed, self.safety.get_controls_allowed())


class HondaBase(common.CarSafetyTest):
  MAX_BRAKE = 255
  PT_BUS: int | None = None  # must be set when inherited
  STEER_BUS: int | None = None  # must be set when inherited
  BUTTONS_BUS: int | None = None  # must be set when inherited, tx on this bus, rx on PT_BUS

  RELAY_MALFUNCTION_ADDRS = {0: (0xE4, 0x194)}  # STEERING_CONTROL

  cnt_speed = 0
  cnt_button = 0
  cnt_brake = 0
  cnt_powertrain_data = 0
  cnt_acc_state = 0

  def _powertrain_data_msg(self, cruise_on=None, brake_pressed=None, gas_pressed=None):
    # preserve the state
    if cruise_on is None:
      # or'd with controls allowed since the tests use it to "enable" cruise
      cruise_on = self.safety.get_cruise_engaged_prev() or self.safety.get_controls_allowed()
    if brake_pressed is None:
      brake_pressed = self.safety.get_brake_pressed_prev()
    if gas_pressed is None:
      gas_pressed = self.safety.get_gas_pressed_prev()

    values = {
      "ACC_STATUS": cruise_on,
      "BRAKE_PRESSED": brake_pressed,
      "PEDAL_GAS": gas_pressed,
      "COUNTER": self.cnt_powertrain_data % 4
    }
    self.__class__.cnt_powertrain_data += 1
    return self.packer.make_can_msg_safety("POWERTRAIN_DATA", self.PT_BUS, values)

  def _pcm_status_msg(self, enable):
    return self._powertrain_data_msg(cruise_on=enable)

  def _speed_msg(self, speed):
    values = {"XMISSION_SPEED": speed, "COUNTER": self.cnt_speed % 4}
    self.__class__.cnt_speed += 1
    return self.packer.make_can_msg_safety("ENGINE_DATA", self.PT_BUS, values)

  def _acc_state_msg(self, main_on):
    values = {"MAIN_ON": main_on, "COUNTER": self.cnt_acc_state % 4}
    self.__class__.cnt_acc_state += 1
    return self.packer.make_can_msg_safety("SCM_FEEDBACK", self.PT_BUS, values)

  def _button_msg(self, buttons, main_on=False, bus=None):
    bus = self.PT_BUS if bus is None else bus
    values = {"CRUISE_BUTTONS": buttons, "COUNTER": self.cnt_button % 4}
    self.__class__.cnt_button += 1
    return self.packer.make_can_msg_safety("SCM_BUTTONS", bus, values)

  def _user_brake_msg(self, brake):
    return self._powertrain_data_msg(brake_pressed=brake)

  def _user_gas_msg(self, gas):
    return self._powertrain_data_msg(gas_pressed=gas)

  def _send_steer_msg(self, steer):
    values = {"STEER_TORQUE": steer}
    return self.packer.make_can_msg_safety("STEERING_CONTROL", self.STEER_BUS, values)

  def _send_brake_msg(self, brake):
    # must be implemented when inherited
    raise NotImplementedError

  def test_disengage_on_brake(self):
    self.safety.set_controls_allowed(1)
    self._rx(self._user_brake_msg(1))
    self.assertFalse(self.safety.get_controls_allowed())

  def test_steer_safety_check(self):
    self.safety.set_controls_allowed(0)
    self.assertTrue(self._tx(self._send_steer_msg(0x0000)))
    self.assertFalse(self._tx(self._send_steer_msg(0x1000)))

  def _lkas_button_msg(self, lkas_button=False, setting_btn=0):
    values = {"CRUISE_SETTING": 1 if lkas_button else setting_btn, "COUNTER": self.cnt_button % 4}
    self.__class__.cnt_button += 1
    return self.packer.make_can_msg_panda("SCM_BUTTONS", self.PT_BUS, values)

  def test_enable_control_allowed_with_mads_button(self):
    """Tests MADS button state transitions and internal button press state."""
    for enable_mads in (True, False):
      with self.subTest("enable_mads", mads_enabled=enable_mads):
        self.safety.set_mads_params(enable_mads, False, False)

        # Verify initial state
        self._rx(self._lkas_button_msg(False, 0))
        self.assertEqual(0, self.safety.get_mads_button_press())  # NOT_PRESSED
        self.assertFalse(self.safety.get_controls_allowed_lat())

        # Verify press sets correct internal state
        self._rx(self._lkas_button_msg(False, 1))
        self.assertEqual(1, self.safety.get_mads_button_press())  # PRESSED
        self.assertEqual(enable_mads, self.safety.get_controls_allowed_lat())

        # Verify release sets correct internal state
        self._rx(self._lkas_button_msg(False, 0))
        self.assertEqual(0, self.safety.get_mads_button_press())  # NOT_PRESSED
        self.assertEqual(enable_mads, self.safety.get_controls_allowed_lat())

        # Test invalid values - should not change button press state
        for invalid_setting in (2, 3):
          self._rx(self._lkas_button_msg(False, invalid_setting))
          self.assertEqual(0, self.safety.get_mads_button_press())  # Should remain NOT_PRESSED
          self.assertEqual(enable_mads, self.safety.get_controls_allowed_lat())

        # Verify we can still transition after invalid values
        self._rx(self._lkas_button_msg(False, 1))
        self.assertEqual(1, self.safety.get_mads_button_press())
        self._rx(self._lkas_button_msg(False, 0))
        self.assertEqual(0, self.safety.get_mads_button_press())


# ********************* Honda Nidec **********************


class TestHondaNidecSafetyBase(HondaBase):
  TX_MSGS = HONDA_N_COMMON_TX_MSGS
  FWD_BLACKLISTED_ADDRS = {2: [0xE4, 0x194, 0x33D, 0x30C]}
  RELAY_MALFUNCTION_ADDRS = {0: (0xE4, 0x194, 0x33D, 0x30C)}

  PT_BUS = 0
  STEER_BUS = 0
  BUTTONS_BUS = 0

  MAX_GAS = 198

  BRAKE_SIG = "COMPUTER_BRAKE"

  def setUp(self):
    self.packer = CANPackerSafety("honda_civic_touring_2016_can_generated")
    self.safety = libsafety_py.libsafety
    self.safety.set_safety_hooks(CarParams.SafetyModel.hondaNidec, 0)
    self.safety.init_tests()

  def _send_brake_msg(self, brake, aeb_req=0, bus=0):
<<<<<<< HEAD
    values = {self.BRAKE_SIG: brake, "AEB_REQ_1": aeb_req}
    return self.packer.make_can_msg_panda("BRAKE_COMMAND", bus, values)
=======
    values = {"COMPUTER_BRAKE": brake, "AEB_REQ_1": aeb_req}
    return self.packer.make_can_msg_safety("BRAKE_COMMAND", bus, values)
>>>>>>> b135812e

  def _rx_brake_msg(self, brake, aeb_req=0):
    return self._send_brake_msg(brake, aeb_req, bus=2)

  def _send_acc_hud_msg(self, pcm_gas, pcm_speed):
    # Used to control ACC on Nidec without pedal
    values = {"PCM_GAS": pcm_gas, "PCM_SPEED": pcm_speed}
    return self.packer.make_can_msg_safety("ACC_HUD", 0, values)

  def test_acc_hud_safety_check(self):
    for controls_allowed in [True, False]:
      self.safety.set_controls_allowed(controls_allowed)
      for pcm_gas in range(255):
        for pcm_speed in range(100):
          send = (controls_allowed and pcm_gas <= self.MAX_GAS) or (pcm_gas == 0 and pcm_speed == 0)
          self.assertEqual(send, self._tx(self._send_acc_hud_msg(pcm_gas, pcm_speed)))

  def test_fwd_hook(self):
    # normal operation, not forwarding AEB
    self.FWD_BLACKLISTED_ADDRS[2].append(0x1FA)
    self.safety.set_honda_fwd_brake(False)
    super().test_fwd_hook()

    # forwarding AEB brake signal
    self.FWD_BLACKLISTED_ADDRS = {2: [0xE4, 0x194, 0x33D, 0x30C]}
    self.safety.set_honda_fwd_brake(True)
    super().test_fwd_hook()

  def test_honda_fwd_brake_latching(self):
    # Shouldn't fwd stock Honda requesting brake without AEB
    self.assertTrue(self._rx(self._rx_brake_msg(self.MAX_BRAKE, aeb_req=0)))
    self.assertFalse(self.safety.get_honda_fwd_brake())

    # Now allow controls and request some brake
    openpilot_brake = round(self.MAX_BRAKE / 2.0)
    self.safety.set_controls_allowed(True)
    self.assertTrue(self._tx(self._send_brake_msg(openpilot_brake)))

    # Still shouldn't fwd stock Honda brake until it's more than openpilot's
    for stock_honda_brake in range(self.MAX_BRAKE + 1):
      self.assertTrue(self._rx(self._rx_brake_msg(stock_honda_brake, aeb_req=1)))
      should_fwd_brake = stock_honda_brake >= openpilot_brake
      self.assertEqual(should_fwd_brake, self.safety.get_honda_fwd_brake())

    # Shouldn't stop fwding until AEB event is over
    for stock_honda_brake in range(self.MAX_BRAKE + 1)[::-1]:
      self.assertTrue(self._rx(self._rx_brake_msg(stock_honda_brake, aeb_req=1)))
      self.assertTrue(self.safety.get_honda_fwd_brake())

    self.assertTrue(self._rx(self._rx_brake_msg(0, aeb_req=0)))
    self.assertFalse(self.safety.get_honda_fwd_brake())

  def test_brake_safety_check(self):
    for fwd_brake in [False, True]:
      self.safety.set_honda_fwd_brake(fwd_brake)
      for brake in np.arange(0, self.MAX_BRAKE + 10, 1):
        for controls_allowed in [True, False]:
          self.safety.set_controls_allowed(controls_allowed)
          if fwd_brake:
            send = False  # block openpilot brake msg when fwd'ing stock msg
          elif controls_allowed:
            send = self.MAX_BRAKE >= brake >= 0
          else:
            send = brake == 0
          self.assertEqual(send, self._tx(self._send_brake_msg(brake)))


class TestHondaNidecPcmSafety(HondaPcmEnableBase, TestHondaNidecSafetyBase):
  """
    Covers the Honda Nidec safety mode
  """

  # Nidec doesn't disengage on falling edge of cruise. See comment in safety_honda.h
  def test_disable_control_allowed_from_cruise(self):
    pass


class TestHondaNidecGasInterceptorSafety(GasInterceptorSafetyTest, HondaButtonEnableBase, TestHondaNidecSafetyBase):
  """
    Covers the Honda Nidec safety mode with a gas interceptor, switches to a button-enable car
  """

  TX_MSGS = HONDA_N_COMMON_TX_MSGS + [[0x200, 0]]
  INTERCEPTOR_THRESHOLD = 492

  def setUp(self):
    self.packer = CANPackerPanda("honda_civic_touring_2016_can_generated")
    self.safety = libsafety_py.libsafety
    self.safety.set_current_safety_param_sp(HondaSafetyFlagsSP.GAS_INTERCEPTOR)
    self.safety.set_safety_hooks(CarParams.SafetyModel.hondaNidec, 0)
    self.safety.init_tests()


class TestHondaNidecPcmAltSafety(TestHondaNidecPcmSafety):
  """
    Covers the Honda Nidec safety mode with alt SCM messages
  """
  def setUp(self):
    self.packer = CANPackerSafety("acura_ilx_2016_can_generated")
    self.safety = libsafety_py.libsafety
    self.safety.set_safety_hooks(CarParams.SafetyModel.hondaNidec, HondaSafetyFlags.NIDEC_ALT)
    self.safety.init_tests()

  def _acc_state_msg(self, main_on):
    values = {"MAIN_ON": main_on, "COUNTER": self.cnt_acc_state % 4}
    self.__class__.cnt_acc_state += 1
    return self.packer.make_can_msg_safety("SCM_BUTTONS", self.PT_BUS, values)

  def _button_msg(self, buttons, main_on=False, bus=None):
    bus = self.PT_BUS if bus is None else bus
    values = {"CRUISE_BUTTONS": buttons, "MAIN_ON": main_on, "COUNTER": self.cnt_button % 4}
    self.__class__.cnt_button += 1
    return self.packer.make_can_msg_safety("SCM_BUTTONS", bus, values)


class TestHondaNidecAltGasInterceptorSafety(GasInterceptorSafetyTest, HondaButtonEnableBase, TestHondaNidecSafetyBase):
  """
    Covers the Honda Nidec safety mode with alt SCM messages and gas interceptor, switches to a button-enable car
  """

  TX_MSGS = HONDA_N_COMMON_TX_MSGS + [[0x200, 0]]
  INTERCEPTOR_THRESHOLD = 492

  def setUp(self):
    self.packer = CANPackerPanda("acura_ilx_2016_can_generated")
    self.safety = libsafety_py.libsafety
    self.safety.set_current_safety_param_sp(HondaSafetyFlagsSP.GAS_INTERCEPTOR)
    self.safety.set_safety_hooks(CarParams.SafetyModel.hondaNidec, HondaSafetyFlags.NIDEC_ALT)
    self.safety.init_tests()

  def _acc_state_msg(self, main_on):
    values = {"MAIN_ON": main_on, "COUNTER": self.cnt_acc_state % 4}
    self.__class__.cnt_acc_state += 1
    return self.packer.make_can_msg_panda("SCM_BUTTONS", self.PT_BUS, values)

  def _button_msg(self, buttons, main_on=False, bus=None):
    bus = self.PT_BUS if bus is None else bus
    values = {"CRUISE_BUTTONS": buttons, "MAIN_ON": main_on, "COUNTER": self.cnt_button % 4}
    self.__class__.cnt_button += 1
    return self.packer.make_can_msg_panda("SCM_BUTTONS", bus, values)


# ********************* Honda Bosch **********************


class TestHondaBoschSafetyBase(HondaBase):
  PT_BUS = 1
  STEER_BUS = 0
  BUTTONS_BUS = 1

  TX_MSGS = [[0xE4, 0], [0xE5, 0], [0x296, 1], [0x33D, 0], [0x33DA, 0], [0x33DB, 0]]
  FWD_BLACKLISTED_ADDRS = {2: [0xE4, 0xE5, 0x33D, 0x33DA, 0x33DB]}
  RELAY_MALFUNCTION_ADDRS = {0: (0xE4, 0xE5, 0x33D, 0x33DA, 0x33DB)}  # STEERING_CONTROL, BOSCH_SUPPLEMENTAL_1

  def setUp(self):
    self.packer = CANPackerSafety("honda_civic_hatchback_ex_2017_can_generated")
    self.safety = libsafety_py.libsafety

  def _alt_brake_msg(self, brake):
    values = {"BRAKE_PRESSED": brake, "COUNTER": self.cnt_brake % 4}
    self.__class__.cnt_brake += 1
    return self.packer.make_can_msg_safety("BRAKE_MODULE", self.PT_BUS, values)

  def _send_brake_msg(self, brake):
    pass

  def test_spam_cancel_safety_check(self):
    self.safety.set_controls_allowed(0)
    self.assertTrue(self._tx(self._button_msg(Btn.CANCEL, bus=self.BUTTONS_BUS)))
    self.assertFalse(self._tx(self._button_msg(Btn.RESUME, bus=self.BUTTONS_BUS)))
    self.assertFalse(self._tx(self._button_msg(Btn.SET, bus=self.BUTTONS_BUS)))
    # do not block resume if we are engaged already
    self.safety.set_controls_allowed(1)
    self.assertTrue(self._tx(self._button_msg(Btn.RESUME, bus=self.BUTTONS_BUS)))


class TestHondaBoschAltBrakeSafetyBase(TestHondaBoschSafetyBase):
  """
    Base Bosch safety test class with an alternate brake message
  """
  def setUp(self):
    super().setUp()
    self.safety.set_safety_hooks(CarParams.SafetyModel.hondaBosch, HondaSafetyFlags.ALT_BRAKE)
    self.safety.init_tests()

  def _user_brake_msg(self, brake):
    return self._alt_brake_msg(brake)

  def test_alt_brake_rx_hook(self):
    self.safety.set_honda_alt_brake_msg(1)
    self.safety.set_controls_allowed(1)
    msg = self._alt_brake_msg(0)
    self.assertTrue(self._rx(msg))
    msg[0].data[2] = msg[0].data[2] & 0xF0  # invalidate checksum
    self.assertFalse(self._rx(msg))
    self.assertFalse(self.safety.get_controls_allowed())

  def test_alt_disengage_on_brake(self):
    self.safety.set_honda_alt_brake_msg(1)
    self.safety.set_controls_allowed(1)
    self._rx(self._alt_brake_msg(1))
    self.assertFalse(self.safety.get_controls_allowed())

    self.safety.set_honda_alt_brake_msg(0)
    self.safety.set_controls_allowed(1)
    self._rx(self._alt_brake_msg(1))
    self.assertTrue(self.safety.get_controls_allowed())


class TestHondaBoschSafety(HondaPcmEnableBase, TestHondaBoschSafetyBase):
  """
    Covers the Honda Bosch safety mode with stock longitudinal
  """
  def setUp(self):
    super().setUp()
    self.safety.set_safety_hooks(CarParams.SafetyModel.hondaBosch, 0)
    self.safety.init_tests()


class TestHondaBoschAltBrakeSafety(HondaPcmEnableBase, TestHondaBoschAltBrakeSafetyBase):
  """
    Covers the Honda Bosch safety mode with stock longitudinal and an alternate brake message
  """


class TestHondaBoschLongSafety(HondaButtonEnableBase, TestHondaBoschSafetyBase):
  """
    Covers the Honda Bosch safety mode with longitudinal control
  """
  NO_GAS = -30000
  MAX_GAS = 2000
  MAX_ACCEL = 2.0  # accel is used for brakes, but openpilot can set positive values
  MIN_ACCEL = -3.5

  STEER_BUS = 1
  TX_MSGS = [[0xE4, 1], [0x1DF, 1], [0x1EF, 1], [0x1FA, 1], [0x30C, 1], [0x33D, 1], [0x33DA, 1], [0x33DB, 1], [0x39F, 1], [0x18DAB0F1, 1]]
  FWD_BLACKLISTED_ADDRS = {}
  # 0x1DF is to test that radar is disabled
  RELAY_MALFUNCTION_ADDRS = {1: (0xE4, 0x1DF, 0x33D, 0x33DA, 0x33DB)}  # STEERING_CONTROL, ACC_CONTROL

  def setUp(self):
    super().setUp()
    self.safety.set_safety_hooks(CarParams.SafetyModel.hondaBosch, HondaSafetyFlags.BOSCH_LONG)
    self.safety.init_tests()

  def _send_gas_brake_msg(self, gas, accel):
    values = {
      "GAS_COMMAND": gas,
      "ACCEL_COMMAND": accel,
      "BRAKE_REQUEST": accel < 0,
    }
    return self.packer.make_can_msg_safety("ACC_CONTROL", self.PT_BUS, values)

  # Longitudinal doesn't need to send buttons
  def test_spam_cancel_safety_check(self):
    pass

  def test_diagnostics(self):
    tester_present = libsafety_py.make_CANPacket(0x18DAB0F1, self.PT_BUS, b"\x02\x3E\x80\x00\x00\x00\x00\x00")
    self.assertTrue(self._tx(tester_present))

    not_tester_present = libsafety_py.make_CANPacket(0x18DAB0F1, self.PT_BUS, b"\x03\xAA\xAA\x00\x00\x00\x00\x00")
    self.assertFalse(self._tx(not_tester_present))

  def test_gas_safety_check(self):
    for controls_allowed in [True, False]:
      for gas in np.arange(self.NO_GAS, self.MAX_GAS + 2000, 100):
        accel = 0 if gas < 0 else gas / 1000
        self.safety.set_controls_allowed(controls_allowed)
        send = (controls_allowed and 0 <= gas <= self.MAX_GAS) or gas == self.NO_GAS
        self.assertEqual(send, self._tx(self._send_gas_brake_msg(gas, accel)), (controls_allowed, gas, accel))

  def test_brake_safety_check(self):
    for controls_allowed in [True, False]:
      for accel in np.arange(self.MIN_ACCEL - 1, self.MAX_ACCEL + 1, 0.01):
        accel = round(accel, 2)  # floats might not hit exact boundary conditions without rounding
        self.safety.set_controls_allowed(controls_allowed)
        send = self.MIN_ACCEL <= accel <= self.MAX_ACCEL if controls_allowed else accel == 0
        self.assertEqual(send, self._tx(self._send_gas_brake_msg(self.NO_GAS, accel)), (controls_allowed, accel))


class TestHondaBoschRadarlessSafetyBase(TestHondaBoschSafetyBase):
  """Base class for radarless Honda Bosch"""
  PT_BUS = 0
  STEER_BUS = 0
  BUTTONS_BUS = 2  # camera controls ACC, need to send buttons on bus 2

  TX_MSGS = [[0xE4, 0], [0x296, 2], [0x33D, 0]]
  FWD_BLACKLISTED_ADDRS = {2: [0xE4, 0x33D]}
  RELAY_MALFUNCTION_ADDRS = {0: (0xE4, 0x33D)}  # STEERING_CONTROL

  def setUp(self):
    self.packer = CANPackerSafety("honda_bosch_radarless_generated")
    self.safety = libsafety_py.libsafety


class TestHondaBoschRadarlessSafety(HondaPcmEnableBase, TestHondaBoschRadarlessSafetyBase):
  """
    Covers the Honda Bosch Radarless safety mode with stock longitudinal
  """

  def setUp(self):
    super().setUp()
    self.safety.set_safety_hooks(CarParams.SafetyModel.hondaBosch, HondaSafetyFlags.RADARLESS)
    self.safety.init_tests()


class TestHondaBoschRadarlessAltBrakeSafety(HondaPcmEnableBase, TestHondaBoschRadarlessSafetyBase, TestHondaBoschAltBrakeSafetyBase):
  """
    Covers the Honda Bosch Radarless safety mode with stock longitudinal and an alternate brake message
  """

  def setUp(self):
    super().setUp()
    self.safety.set_safety_hooks(CarParams.SafetyModel.hondaBosch, HondaSafetyFlags.RADARLESS | HondaSafetyFlags.ALT_BRAKE)
    self.safety.init_tests()


class TestHondaBoschRadarlessLongSafety(common.LongitudinalAccelSafetyTest, HondaButtonEnableBase,
                                        TestHondaBoschRadarlessSafetyBase):
  """
    Covers the Honda Bosch Radarless safety mode with longitudinal control
  """
  TX_MSGS = [[0xE4, 0], [0x33D, 0], [0x1C8, 0], [0x30C, 0]]
  FWD_BLACKLISTED_ADDRS = {2: [0xE4, 0x33D, 0x1C8, 0x30C]}
  RELAY_MALFUNCTION_ADDRS = {0: (0xE4, 0x1C8, 0x30C, 0x33D)}

  def setUp(self):
    super().setUp()
    self.safety.set_safety_hooks(CarParams.SafetyModel.hondaBosch, HondaSafetyFlags.RADARLESS | HondaSafetyFlags.BOSCH_LONG)
    self.safety.init_tests()

  def _accel_msg(self, accel):
    values = {
      "ACCEL_COMMAND": accel,
    }
    return self.packer.make_can_msg_safety("ACC_CONTROL", self.PT_BUS, values)

  # Longitudinal doesn't need to send buttons
  def test_spam_cancel_safety_check(self):
    pass


class TestHondaBoschCANFDSafetyBase(TestHondaBoschSafetyBase):
  """Base class for CANFD Honda Bosch"""
  PT_BUS = 0
  STEER_BUS = 0
  BUTTONS_BUS = 0

  TX_MSGS = [[0xE4, 0], [0x296, 0], [0x33D, 0]]
  FWD_BLACKLISTED_ADDRS = {2: [0xE4, 0x33D]}
  RELAY_MALFUNCTION_ADDRS = {0: (0xE4, 0x33D)}

  def setUp(self):
    self.packer = CANPackerSafety("honda_common_canfd_generated")
    self.safety = libsafety_py.libsafety


class TestHondaBoschCANFDSafety(HondaPcmEnableBase, TestHondaBoschCANFDSafetyBase):
  """
    Covers the Honda Bosch CANFD safety mode with stock longitudinal
  """

  def setUp(self):
    super().setUp()
    self.safety.set_safety_hooks(CarParams.SafetyModel.hondaBosch, HondaSafetyFlags.BOSCH_CANFD)
    self.safety.init_tests()


class TestHondaBoschCANFDAltBrakeSafety(HondaPcmEnableBase, TestHondaBoschCANFDSafetyBase, TestHondaBoschAltBrakeSafetyBase):
  """
    Covers the Honda Bosch CANFD safety mode with stock longitudinal and an alternate brake message
  """

  def setUp(self):
    super().setUp()
    self.safety.set_safety_hooks(CarParams.SafetyModel.hondaBosch, HondaSafetyFlags.BOSCH_CANFD | HondaSafetyFlags.ALT_BRAKE)
    self.safety.init_tests()


class TestHondaNidecHybridSafety(TestHondaNidecPcmSafety):
  """
    Covers the Honda Nidec safety mode with hybrid brake
  """

  BRAKE_SIG = "COMPUTER_BRAKE_HYBRID"

  def setUp(self):
    self.packer = CANPackerPanda("honda_clarity_hybrid_2018_can_generated")
    self.safety = libsafety_py.libsafety
    self.safety.set_current_safety_param_sp(HondaSafetyFlagsSP.NIDEC_HYBRID)
    self.safety.set_safety_hooks(CarParams.SafetyModel.hondaNidec, 0)
    self.safety.init_tests()


if __name__ == "__main__":
  unittest.main()<|MERGE_RESOLUTION|>--- conflicted
+++ resolved
@@ -6,14 +6,10 @@
 from opendbc.safety.tests.libsafety import libsafety_py
 import opendbc.safety.tests.common as common
 from opendbc.car.structs import CarParams
-<<<<<<< HEAD
-from opendbc.safety.tests.common import CANPackerPanda, MAX_WRONG_COUNTERS
+from opendbc.safety.tests.common import CANPackerSafety, MAX_WRONG_COUNTERS
 from opendbc.safety.tests.gas_interceptor_common import GasInterceptorSafetyTest
 
 from opendbc.sunnypilot.car.honda.values_ext import HondaSafetyFlagsSP
-=======
-from opendbc.safety.tests.common import CANPackerSafety, MAX_WRONG_COUNTERS
->>>>>>> b135812e
 
 HONDA_N_COMMON_TX_MSGS = [[0xE4, 0], [0x194, 0], [0x1FA, 0], [0x30C, 0], [0x33D, 0]]
 
@@ -249,7 +245,7 @@
   def _lkas_button_msg(self, lkas_button=False, setting_btn=0):
     values = {"CRUISE_SETTING": 1 if lkas_button else setting_btn, "COUNTER": self.cnt_button % 4}
     self.__class__.cnt_button += 1
-    return self.packer.make_can_msg_panda("SCM_BUTTONS", self.PT_BUS, values)
+    return self.packer.make_can_msg_safety("SCM_BUTTONS", self.PT_BUS, values)
 
   def test_enable_control_allowed_with_mads_button(self):
     """Tests MADS button state transitions and internal button press state."""
@@ -308,13 +304,8 @@
     self.safety.init_tests()
 
   def _send_brake_msg(self, brake, aeb_req=0, bus=0):
-<<<<<<< HEAD
     values = {self.BRAKE_SIG: brake, "AEB_REQ_1": aeb_req}
-    return self.packer.make_can_msg_panda("BRAKE_COMMAND", bus, values)
-=======
-    values = {"COMPUTER_BRAKE": brake, "AEB_REQ_1": aeb_req}
     return self.packer.make_can_msg_safety("BRAKE_COMMAND", bus, values)
->>>>>>> b135812e
 
   def _rx_brake_msg(self, brake, aeb_req=0):
     return self._send_brake_msg(brake, aeb_req, bus=2)
@@ -401,7 +392,7 @@
   INTERCEPTOR_THRESHOLD = 492
 
   def setUp(self):
-    self.packer = CANPackerPanda("honda_civic_touring_2016_can_generated")
+    self.packer = CANPackerSafety("honda_civic_touring_2016_can_generated")
     self.safety = libsafety_py.libsafety
     self.safety.set_current_safety_param_sp(HondaSafetyFlagsSP.GAS_INTERCEPTOR)
     self.safety.set_safety_hooks(CarParams.SafetyModel.hondaNidec, 0)
@@ -439,7 +430,7 @@
   INTERCEPTOR_THRESHOLD = 492
 
   def setUp(self):
-    self.packer = CANPackerPanda("acura_ilx_2016_can_generated")
+    self.packer = CANPackerSafety("acura_ilx_2016_can_generated")
     self.safety = libsafety_py.libsafety
     self.safety.set_current_safety_param_sp(HondaSafetyFlagsSP.GAS_INTERCEPTOR)
     self.safety.set_safety_hooks(CarParams.SafetyModel.hondaNidec, HondaSafetyFlags.NIDEC_ALT)
@@ -448,13 +439,13 @@
   def _acc_state_msg(self, main_on):
     values = {"MAIN_ON": main_on, "COUNTER": self.cnt_acc_state % 4}
     self.__class__.cnt_acc_state += 1
-    return self.packer.make_can_msg_panda("SCM_BUTTONS", self.PT_BUS, values)
+    return self.packer.make_can_msg_safety("SCM_BUTTONS", self.PT_BUS, values)
 
   def _button_msg(self, buttons, main_on=False, bus=None):
     bus = self.PT_BUS if bus is None else bus
     values = {"CRUISE_BUTTONS": buttons, "MAIN_ON": main_on, "COUNTER": self.cnt_button % 4}
     self.__class__.cnt_button += 1
-    return self.packer.make_can_msg_panda("SCM_BUTTONS", bus, values)
+    return self.packer.make_can_msg_safety("SCM_BUTTONS", bus, values)
 
 
 # ********************* Honda Bosch **********************
@@ -703,7 +694,7 @@
   BRAKE_SIG = "COMPUTER_BRAKE_HYBRID"
 
   def setUp(self):
-    self.packer = CANPackerPanda("honda_clarity_hybrid_2018_can_generated")
+    self.packer = CANPackerSafety("honda_clarity_hybrid_2018_can_generated")
     self.safety = libsafety_py.libsafety
     self.safety.set_current_safety_param_sp(HondaSafetyFlagsSP.NIDEC_HYBRID)
     self.safety.set_safety_hooks(CarParams.SafetyModel.hondaNidec, 0)
