--- conflicted
+++ resolved
@@ -83,11 +83,11 @@
 
   def _acc_state_msg(self, enable):
     values = {"MainMode_ACC": enable}
-    return self.packer.make_can_msg_panda("SCC_CONTROL", self.SCC_BUS, values)
+    return self.packer.make_can_msg_safety("SCC_CONTROL", self.SCC_BUS, values)
 
   def _lkas_button_msg(self, enabled):
     values = {"LDA_BTN": enabled}
-    return self.packer.make_can_msg_panda("CRUISE_BUTTONS", self.PT_BUS, values)
+    return self.packer.make_can_msg_safety("CRUISE_BUTTONS", self.PT_BUS, values)
 
   def _main_cruise_button_msg(self, enabled):
     return self._button_msg(0, enabled)
@@ -142,7 +142,7 @@
 
   def _lkas_button_msg(self, enabled):
     values = {"LDA_BTN": enabled}
-    return self.packer.make_can_msg_panda("CRUISE_BUTTONS_ALT", self.PT_BUS, values)
+    return self.packer.make_can_msg_safety("CRUISE_BUTTONS_ALT", self.PT_BUS, values)
 
   def _acc_cancel_msg(self, cancel, accel=0):
     values = {"ACCMode": 4 if cancel else 0, "aReqRaw": accel, "aReqValue": accel}
@@ -235,15 +235,11 @@
       "aReqRaw": accel,
       "aReqValue": accel,
     }
-<<<<<<< HEAD
-    return self.packer.make_can_msg_panda("SCC_CONTROL", self.PT_BUS, values)
+    return self.packer.make_can_msg_safety("SCC_CONTROL", self.PT_BUS, values)
 
   def _tx_acc_state_msg(self, enable):
     values = {"MainMode_ACC": enable}
-    return self.packer.make_can_msg_panda("SCC_CONTROL", self.PT_BUS, values)
-=======
-    return self.packer.make_can_msg_safety("SCC_CONTROL", 1, values)
->>>>>>> b135812e
+    return self.packer.make_can_msg_safety("SCC_CONTROL", self.PT_BUS, values)
 
 
 # Tests longitudinal for ICE, hybrid, EV cars with LFA steering
@@ -273,15 +269,11 @@
       "aReqRaw": accel,
       "aReqValue": accel,
     }
-<<<<<<< HEAD
-    return self.packer.make_can_msg_panda("SCC_CONTROL", self.PT_BUS, values)
-=======
-    return self.packer.make_can_msg_safety("SCC_CONTROL", 0, values)
->>>>>>> b135812e
+    return self.packer.make_can_msg_safety("SCC_CONTROL", self.PT_BUS, values)
 
   def _tx_acc_state_msg(self, enable):
     values = {"MainMode_ACC": enable}
-    return self.packer.make_can_msg_panda("SCC_CONTROL", self.PT_BUS, values)
+    return self.packer.make_can_msg_safety("SCC_CONTROL", self.PT_BUS, values)
 
   # no knockout
   def test_tester_present_allowed(self):
