#!/usr/bin/env python3
import argparse
import os
from collections import Counter, defaultdict
from tqdm import tqdm

from opendbc.safety import ALTERNATIVE_EXPERIENCE
from opendbc.safety.tests.libsafety import libsafety_py
from opendbc.car.carlog import carlog
from opendbc.safety.tests.safety_replay.helpers import package_can_msg, init_segment

<<<<<<< HEAD
# Define debug variables and their getter methods
DEBUG_VARS = {
  'lat_active': lambda safety: safety.get_lat_active(),
  'controls_allowed': lambda safety: safety.get_controls_allowed(),
  'controls_requested_lat': lambda safety: safety.get_controls_requested_lat(),
  'controls_allowed_lat': lambda safety: safety.get_controls_allowed_lat(),
  'current_disengage_reason': lambda safety: safety.mads_get_current_disengage_reason(),
  'stock_acc_main': lambda safety: safety.get_acc_main_on(),
  'mads_acc_main': lambda safety: safety.get_mads_acc_main(),
}

=======
>>>>>>> cea3fb69

# replay a drive to check for safety violations
def replay_drive(msgs, safety_mode, param, alternative_experience, param_sp):
  safety = libsafety_py.libsafety
  msgs.sort(key=lambda m: m.logMonoTime)

  safety.set_current_safety_param_sp(param_sp)
  err = safety.set_safety_hooks(safety_mode, param)
  assert err == 0, "invalid safety mode: %d" % safety_mode
  safety.set_alternative_experience(alternative_experience)

  _enable_mads = bool(alternative_experience & ALTERNATIVE_EXPERIENCE.ENABLE_MADS)
  _disengage_lateral_on_brake = bool(alternative_experience & ALTERNATIVE_EXPERIENCE.MADS_DISENGAGE_LATERAL_ON_BRAKE)
  _pause_lateral_on_brake = bool(alternative_experience & ALTERNATIVE_EXPERIENCE.MADS_PAUSE_LATERAL_ON_BRAKE)
  safety.set_mads_params(_enable_mads, _disengage_lateral_on_brake, _pause_lateral_on_brake)
  print("alternative experience:")
  print(f"  enable mads: {_enable_mads}")
  print(f"  disengage lateral on brake: {_disengage_lateral_on_brake}")
  print(f"  pause lateral on brake: {_pause_lateral_on_brake}")

  init_segment(safety, msgs, safety_mode, param)

  rx_tot, rx_invalid, tx_tot, tx_blocked, tx_controls, tx_controls_lat, tx_controls_blocked, tx_controls_lat_blocked, mads_mismatch = 0, 0, 0, 0, 0, 0, 0, 0, 0
  safety_tick_rx_invalid = False
  blocked_addrs = Counter()
  invalid_addrs = set()

  # Track last good state for each address
  last_good_states = defaultdict(lambda: {
    'timestamp': None,
    **{var: None for var in DEBUG_VARS}
  })

  can_msgs = [m for m in msgs if m.which() in ('can', 'sendcan')]
  start_t = can_msgs[0].logMonoTime
  end_t = can_msgs[-1].logMonoTime
  for msg in tqdm(can_msgs):
    safety.set_timer((msg.logMonoTime // 1000) % 0xFFFFFFFF)

    # skip start and end of route, warm up/down period
    if msg.logMonoTime - start_t > 1e9 and end_t - msg.logMonoTime > 1e9:
      safety.safety_tick_current_safety_config()
      safety_tick_rx_invalid |= not safety.safety_config_valid() or safety_tick_rx_invalid

    if msg.which() == 'sendcan':
      for canmsg in msg.sendcan:
        msg = package_can_msg(canmsg)
        sent = safety.safety_tx_hook(msg)

        # mismatched
        if safety.get_controls_allowed() and not safety.get_controls_allowed_lat():
          mads_mismatch += 1
          print(f"controls allowed but not controls allowed lat [{mads_mismatch}]")
          print(f"msg:{canmsg.address} ({hex(canmsg.address)})")
          for var, getter in DEBUG_VARS.items():
            print(f"  {var}: {getter(safety)}")
        if not sent:
          tx_blocked += 1
          tx_controls_blocked += safety.get_controls_allowed()
          tx_controls_lat_blocked += safety.get_controls_allowed_lat()
          blocked_addrs[canmsg.address] += 1

          carlog.debug("blocked bus %d msg %d at %f" % (canmsg.src, canmsg.address, (msg.logMonoTime - start_t) / 1e9))

          if "DEBUG" in os.environ:
            last_good = last_good_states[canmsg.address]
            print(f"\nBlocked message at {(msg.logMonoTime - start_t) / 1e9:.3f}s:")
            print(f"Address: {hex(canmsg.address)} (bus {canmsg.src})")
            print("Current state:")
            for var, getter in DEBUG_VARS.items():
              print(f"  {var}: {getter(safety)}")

            if last_good['timestamp'] is not None:
              print(f"\nLast good state ({last_good['timestamp']:.3f}s):")
              for var in DEBUG_VARS:
                print(f"  {var}: {last_good[var]}")
            else:
              print("\nNo previous good state found for this address")
            print("-" * 80)
        else:  # Update last good state if message is allowed
          last_good_states[canmsg.address].update({
            'timestamp': (msg.logMonoTime - start_t) / 1e9,
            **{var: getter(safety) for var, getter in DEBUG_VARS.items()}
          })

        tx_controls += safety.get_controls_allowed()
        tx_controls_lat += safety.get_controls_allowed_lat()
        tx_tot += 1
    elif msg.which() == 'can':
      # ignore msgs we sent
      for canmsg in filter(lambda m: m.src < 128, msg.can):
        safety.safety_fwd_hook(canmsg.src, canmsg.address)
        msg = package_can_msg(canmsg)
        recv = safety.safety_rx_hook(msg)
        if not recv:
          rx_invalid += 1
          invalid_addrs.add(canmsg.address)
        rx_tot += 1

  print("\nRX")
  print("total rx msgs:", rx_tot)
  print("invalid rx msgs:", rx_invalid)
  print("safety tick rx invalid:", safety_tick_rx_invalid)
  print("invalid addrs:", invalid_addrs)
  print("\nTX")
  print("total openpilot msgs:", tx_tot)
  print("total msgs with controls allowed:", tx_controls)
  print("total msgs with controls_lat allowed:", tx_controls_lat)
  print("blocked msgs:", tx_blocked)
  print("blocked with controls allowed:", tx_controls_blocked)
  print("blocked with controls_lat allowed:", tx_controls_lat_blocked)
  print("blocked addrs:", blocked_addrs)
  print("mads enabled:", safety.get_enable_mads())

  return tx_controls_blocked == 0 and tx_controls_lat_blocked == 0 and rx_invalid == 0 and not safety_tick_rx_invalid


if __name__ == "__main__":
  from openpilot.tools.lib.logreader import LogReader

  parser = argparse.ArgumentParser(description="Replay CAN messages from a route or segment through a safety mode",
                                   formatter_class=argparse.ArgumentDefaultsHelpFormatter)
  parser.add_argument("route_or_segment_name", nargs='+')
  parser.add_argument("--mode", type=int, help="Override the safety mode from the log")
  parser.add_argument("--param", type=int, help="Override the safety param from the log")
  parser.add_argument("--alternative-experience", type=int, help="Override the alternative experience from the log")
  parser.add_argument("--param-sp", type=int, help="Override the sunnypilot safety param from the log")
  args = parser.parse_args()

  lr = LogReader(args.route_or_segment_name[0])

  if None in (args.mode, args.param, args.alternative_experience, args.param_sp):
    CP = lr.first('carParams')
    CP_SP = lr.first('carParamsSP')
    if args.mode is None:
      args.mode = CP.safetyConfigs[-1].safetyModel.raw
    if args.param is None:
      args.param = CP.safetyConfigs[-1].safetyParam
    if args.alternative_experience is None:
      args.alternative_experience = CP.alternativeExperience
    if args.param_sp is None:
      _param_sp = CP_SP.safetyParam if hasattr(CP_SP, 'safetyParam') else 0
      args.param_sp = _param_sp

  print(f"replaying {args.route_or_segment_name[0]} with safety mode {args.mode}, param {args.param}, alternative experience {args.alternative_experience}, " +
        f"param_sp {args.param_sp}")
  replay_drive(list(lr), args.mode, args.param, args.alternative_experience, args.param_sp)<|MERGE_RESOLUTION|>--- conflicted
+++ resolved
@@ -9,7 +9,6 @@
 from opendbc.car.carlog import carlog
 from opendbc.safety.tests.safety_replay.helpers import package_can_msg, init_segment
 
-<<<<<<< HEAD
 # Define debug variables and their getter methods
 DEBUG_VARS = {
   'lat_active': lambda safety: safety.get_lat_active(),
@@ -21,8 +20,6 @@
   'mads_acc_main': lambda safety: safety.get_mads_acc_main(),
 }
 
-=======
->>>>>>> cea3fb69
 
 # replay a drive to check for safety violations
 def replay_drive(msgs, safety_mode, param, alternative_experience, param_sp):
