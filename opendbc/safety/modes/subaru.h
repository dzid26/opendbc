--- conflicted
+++ resolved
@@ -1,11 +1,7 @@
 #pragma once
 
-<<<<<<< HEAD
-#include "opendbc/safety/safety_declarations.h"
+#include "opendbc/safety/declarations.h"
 #include "opendbc/safety/modes/subaru_common.h"
-=======
-#include "opendbc/safety/declarations.h"
->>>>>>> b135812e
 
 #define SUBARU_STEERING_LIMITS_GENERATOR(steer_max, rate_up, rate_down)               \
   {                                                                                   \
