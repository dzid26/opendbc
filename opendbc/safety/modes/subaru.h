#pragma once

#include "opendbc/safety/safety_declarations.h"

#define SUBARU_STEERING_LIMITS_GENERATOR(steer_max, rate_up, rate_down)               \
  {                                                                                   \
    .max_torque = (steer_max),                                                        \
    .max_rt_delta = 940,                                                              \
    .max_rate_up = (rate_up),                                                         \
    .max_rate_down = (rate_down),                                                     \
    .driver_torque_multiplier = 50,                                                   \
    .driver_torque_allowance = 60,                                                    \
    .type = TorqueDriverLimited,                                                      \
    /* the EPS will temporary fault if the steering rate is too high, so we cut the   \
       the steering torque every 7 frames for 1 frame if the steering rate is high */ \
    .min_valid_request_frames = 7,                                                    \
    .max_invalid_request_frames = 1,                                                  \
    .min_valid_request_rt_interval = 144000,  /* 10% tolerance */                     \
    .has_steer_req_tolerance = true,                                                  \
  }

#define MSG_SUBARU_Brake_Status          0x13cU
#define MSG_SUBARU_CruiseControl         0x240U
#define MSG_SUBARU_Throttle              0x40U
#define MSG_SUBARU_Steering_Torque       0x119U
#define MSG_SUBARU_Wheel_Speeds          0x13aU

#define MSG_SUBARU_ES_LKAS               0x122U
#define MSG_SUBARU_ES_Brake              0x220U
#define MSG_SUBARU_ES_Distance           0x221U
#define MSG_SUBARU_ES_Status             0x222U
#define MSG_SUBARU_ES_DashStatus         0x321U
#define MSG_SUBARU_ES_LKAS_State         0x322U
#define MSG_SUBARU_ES_Infotainment       0x323U

#define MSG_SUBARU_ES_UDS_Request        0x787U

#define MSG_SUBARU_ES_HighBeamAssist     0x121U
#define MSG_SUBARU_ES_STATIC_1           0x22aU
#define MSG_SUBARU_ES_STATIC_2           0x325U

#define SUBARU_MAIN_BUS 0U
#define SUBARU_ALT_BUS  1U
#define SUBARU_CAM_BUS  2U

#define SUBARU_BASE_TX_MSGS(alt_bus, lkas_msg) \
  {lkas_msg,                     SUBARU_MAIN_BUS, 8, .check_relay = true},  \
  {MSG_SUBARU_ES_DashStatus,     SUBARU_MAIN_BUS, 8, .check_relay = true},  \
  {MSG_SUBARU_ES_LKAS_State,     SUBARU_MAIN_BUS, 8, .check_relay = true},  \
  {MSG_SUBARU_ES_Infotainment,   SUBARU_MAIN_BUS, 8, .check_relay = true},  \

#define SUBARU_COMMON_TX_MSGS(alt_bus) \
  {MSG_SUBARU_ES_Distance, alt_bus, 8, .check_relay = false}, \

#define SUBARU_COMMON_LONG_TX_MSGS(alt_bus) \
  {MSG_SUBARU_ES_Distance,       alt_bus,         8, .check_relay = true}, \
  {MSG_SUBARU_ES_Brake,          alt_bus,         8, .check_relay = true}, \
  {MSG_SUBARU_ES_Status,         alt_bus,         8, .check_relay = true}, \

#define SUBARU_GEN2_LONG_ADDITIONAL_TX_MSGS() \
  {MSG_SUBARU_ES_UDS_Request,    SUBARU_CAM_BUS,  8, .check_relay = false}, \
  {MSG_SUBARU_ES_HighBeamAssist, SUBARU_MAIN_BUS, 8, .check_relay = false}, \
  {MSG_SUBARU_ES_STATIC_1,       SUBARU_MAIN_BUS, 8, .check_relay = false}, \
  {MSG_SUBARU_ES_STATIC_2,       SUBARU_MAIN_BUS, 8, .check_relay = false}, \

#define SUBARU_COMMON_RX_CHECKS(alt_bus)                                                                                                         \
<<<<<<< HEAD
  {.msg = {{MSG_SUBARU_Throttle,        SUBARU_MAIN_BUS, 8, .max_counter = 15U, .ignore_quality_flag = true, .frequency = 100U}, { 0 }, { 0 }}}, \
  {.msg = {{MSG_SUBARU_Steering_Torque, SUBARU_MAIN_BUS, 8, .max_counter = 15U, .ignore_quality_flag = true, .frequency = 50U}, { 0 }, { 0 }}},  \
  {.msg = {{MSG_SUBARU_Wheel_Speeds,    alt_bus,         8, .max_counter = 15U, .ignore_quality_flag = true, .frequency = 50U}, { 0 }, { 0 }}},  \
  {.msg = {{MSG_SUBARU_Brake_Status,    alt_bus,         8, .max_counter = 15U, .ignore_quality_flag = true, .frequency = 50U}, { 0 }, { 0 }}},  \
  {.msg = {{MSG_SUBARU_CruiseControl,   alt_bus,         8, .max_counter = 15U, .ignore_quality_flag = true, .frequency = 20U}, { 0 }, { 0 }}},  \
  {.msg = {{MSG_SUBARU_ES_LKAS_State,   SUBARU_CAM_BUS,  8, .max_counter = 15U, .ignore_quality_flag = true, .frequency = 10U}, { 0 }, { 0 }}},  \
=======
  {.msg = {{MSG_SUBARU_Throttle,        SUBARU_MAIN_BUS, 8, 100U, .max_counter = 15U, .ignore_quality_flag = true}, { 0 }, { 0 }}}, \
  {.msg = {{MSG_SUBARU_Steering_Torque, SUBARU_MAIN_BUS, 8, 50U, .max_counter = 15U, .ignore_quality_flag = true}, { 0 }, { 0 }}},  \
  {.msg = {{MSG_SUBARU_Wheel_Speeds,    alt_bus,         8, 50U, .max_counter = 15U, .ignore_quality_flag = true}, { 0 }, { 0 }}},  \
  {.msg = {{MSG_SUBARU_Brake_Status,    alt_bus,         8, 50U, .max_counter = 15U, .ignore_quality_flag = true}, { 0 }, { 0 }}},  \
  {.msg = {{MSG_SUBARU_CruiseControl,   alt_bus,         8, 20U, .max_counter = 15U, .ignore_quality_flag = true}, { 0 }, { 0 }}},  \
>>>>>>> 87580630

static bool subaru_gen2 = false;
static bool subaru_longitudinal = false;

static uint32_t subaru_get_checksum(const CANPacket_t *msg) {
  return (uint8_t)msg->data[0];
}

static uint8_t subaru_get_counter(const CANPacket_t *msg) {
  return (uint8_t)(msg->data[1] & 0xFU);
}

static uint32_t subaru_compute_checksum(const CANPacket_t *msg) {
  int len = GET_LEN(msg);
  uint8_t checksum = (uint8_t)(msg->addr) + (uint8_t)((unsigned int)(msg->addr) >> 8U);
  for (int i = 1; i < len; i++) {
    checksum += (uint8_t)msg->data[i];
  }
  return checksum;
}

static void subaru_rx_hook(const CANPacket_t *msg) {
  const unsigned int alt_main_bus = subaru_gen2 ? SUBARU_ALT_BUS : SUBARU_MAIN_BUS;

  if ((msg->addr == MSG_SUBARU_Steering_Torque) && (msg->bus == SUBARU_MAIN_BUS)) {
    int torque_driver_new;
    torque_driver_new = ((GET_BYTES(msg, 0, 4) >> 16) & 0x7FFU);
    torque_driver_new = -1 * to_signed(torque_driver_new, 11);
    update_sample(&torque_driver, torque_driver_new);

    int angle_meas_new = (GET_BYTES(msg, 4, 2) & 0xFFFFU);
    // convert Steering_Torque -> Steering_Angle to centidegrees, to match the ES_LKAS_ANGLE angle request units
    angle_meas_new = ROUND(to_signed(angle_meas_new, 16) * -2.17);
    update_sample(&angle_meas, angle_meas_new);
  }

  if ((addr == MSG_SUBARU_ES_LKAS_State) && (bus == SUBARU_CAM_BUS)) {
    int lkas_hud = (GET_BYTE(to_push, 2U) & 0x0CU) >> 2U;
    if ((lkas_hud >= 1) && (lkas_hud <= 3)) {
      mads_button_press = MADS_BUTTON_PRESSED;
    }
  }

  // enter controls on rising edge of ACC, exit controls on ACC off
  if ((msg->addr == MSG_SUBARU_CruiseControl) && (msg->bus == alt_main_bus)) {
    bool cruise_engaged = (msg->data[5] >> 1) & 1U;
    pcm_cruise_check(cruise_engaged);
    acc_main_on = GET_BIT(to_push, 40U);
  }

  // update vehicle moving with any non-zero wheel speed
  if ((msg->addr == MSG_SUBARU_Wheel_Speeds) && (msg->bus == alt_main_bus)) {
    uint32_t fr = (GET_BYTES(msg, 1, 3) >> 4) & 0x1FFFU;
    uint32_t rr = (GET_BYTES(msg, 3, 3) >> 1) & 0x1FFFU;
    uint32_t rl = (GET_BYTES(msg, 4, 3) >> 6) & 0x1FFFU;
    uint32_t fl = (GET_BYTES(msg, 6, 2) >> 3) & 0x1FFFU;

    vehicle_moving = (fr > 0U) || (rr > 0U) || (rl > 0U) || (fl > 0U);

    UPDATE_VEHICLE_SPEED((fr + rr + rl + fl) / 4.0 * 0.057 * KPH_TO_MS);
  }

  if ((msg->addr == MSG_SUBARU_Brake_Status) && (msg->bus == alt_main_bus)) {
    brake_pressed = (msg->data[7] >> 6) & 1U;
  }

  if ((msg->addr == MSG_SUBARU_Throttle) && (msg->bus == SUBARU_MAIN_BUS)) {
    gas_pressed = msg->data[4] != 0U;
  }
}

static bool subaru_tx_hook(const CANPacket_t *msg) {
  const TorqueSteeringLimits SUBARU_STEERING_LIMITS      = SUBARU_STEERING_LIMITS_GENERATOR(2047, 50, 70);
  const TorqueSteeringLimits SUBARU_GEN2_STEERING_LIMITS = SUBARU_STEERING_LIMITS_GENERATOR(1000, 40, 40);

  const LongitudinalLimits SUBARU_LONG_LIMITS = {
    .min_gas = 808,       // appears to be engine braking
    .max_gas = 3400,      // approx  2 m/s^2 when maxing cruise_rpm and cruise_throttle
    .inactive_gas = 1818, // this is zero acceleration
    .max_brake = 600,     // approx -3.5 m/s^2

    .min_transmission_rpm = 0,
    .max_transmission_rpm = 3600,
  };

  bool tx = true;
  bool violation = false;

  // steer cmd checks
  if (msg->addr == MSG_SUBARU_ES_LKAS) {
    int desired_torque = ((GET_BYTES(msg, 0, 4) >> 16) & 0x1FFFU);
    desired_torque = -1 * to_signed(desired_torque, 13);

    bool steer_req = (msg->data[3] >> 5) & 1U;

    const TorqueSteeringLimits limits = subaru_gen2 ? SUBARU_GEN2_STEERING_LIMITS : SUBARU_STEERING_LIMITS;
    violation |= steer_torque_cmd_checks(desired_torque, steer_req, limits);
  }

  // check es_brake brake_pressure limits
  if (msg->addr == MSG_SUBARU_ES_Brake) {
    int es_brake_pressure = GET_BYTES(msg, 2, 2);
    violation |= longitudinal_brake_checks(es_brake_pressure, SUBARU_LONG_LIMITS);
  }

  // check es_distance cruise_throttle limits
  if (msg->addr == MSG_SUBARU_ES_Distance) {
    int cruise_throttle = (GET_BYTES(msg, 2, 2) & 0x1FFFU);
    bool cruise_cancel = (msg->data[7] >> 0) & 1U;

    if (subaru_longitudinal) {
      violation |= longitudinal_gas_checks(cruise_throttle, SUBARU_LONG_LIMITS);
    } else {
      // If openpilot is not controlling long, only allow ES_Distance for cruise cancel requests,
      // (when Cruise_Cancel is true, and Cruise_Throttle is inactive)
      violation |= (cruise_throttle != SUBARU_LONG_LIMITS.inactive_gas);
      violation |= (!cruise_cancel);
    }
  }

  // check es_status transmission_rpm limits
  if (msg->addr == MSG_SUBARU_ES_Status) {
    int transmission_rpm = (GET_BYTES(msg, 2, 2) & 0x1FFFU);
    violation |= longitudinal_transmission_rpm_checks(transmission_rpm, SUBARU_LONG_LIMITS);
  }

  if (msg->addr == MSG_SUBARU_ES_UDS_Request) {
    // tester present ('\x02\x3E\x80\x00\x00\x00\x00\x00') is allowed for gen2 longitudinal to keep eyesight disabled
    bool is_tester_present = (GET_BYTES(msg, 0, 4) == 0x00803E02U) && (GET_BYTES(msg, 4, 4) == 0x0U);

    // reading ES button data by identifier (b'\x03\x22\x11\x30\x00\x00\x00\x00') is also allowed (DID 0x1130)
    bool is_button_rdbi = (GET_BYTES(msg, 0, 4) == 0x30112203U) && (GET_BYTES(msg, 4, 4) == 0x0U);

    violation |= !(is_tester_present || is_button_rdbi);
  }

  if (violation){
    tx = false;
  }
  return tx;
}

static safety_config subaru_init(uint16_t param) {
  static const CanMsg SUBARU_TX_MSGS[] = {
    SUBARU_BASE_TX_MSGS(SUBARU_MAIN_BUS, MSG_SUBARU_ES_LKAS)
    SUBARU_COMMON_TX_MSGS(SUBARU_MAIN_BUS)
  };

  static const CanMsg SUBARU_LONG_TX_MSGS[] = {
    SUBARU_BASE_TX_MSGS(SUBARU_MAIN_BUS, MSG_SUBARU_ES_LKAS)
    SUBARU_COMMON_LONG_TX_MSGS(SUBARU_MAIN_BUS)
  };

  static const CanMsg SUBARU_GEN2_TX_MSGS[] = {
    SUBARU_BASE_TX_MSGS(SUBARU_ALT_BUS, MSG_SUBARU_ES_LKAS)
    SUBARU_COMMON_TX_MSGS(SUBARU_ALT_BUS)
  };

  static const CanMsg SUBARU_GEN2_LONG_TX_MSGS[] = {
    SUBARU_BASE_TX_MSGS(SUBARU_ALT_BUS, MSG_SUBARU_ES_LKAS)
    SUBARU_COMMON_LONG_TX_MSGS(SUBARU_ALT_BUS)
    SUBARU_GEN2_LONG_ADDITIONAL_TX_MSGS()
  };

  static RxCheck subaru_rx_checks[] = {
    SUBARU_COMMON_RX_CHECKS(SUBARU_MAIN_BUS)
  };

  static RxCheck subaru_gen2_rx_checks[] = {
    SUBARU_COMMON_RX_CHECKS(SUBARU_ALT_BUS)
  };

  const uint16_t SUBARU_PARAM_GEN2 = 1;

  subaru_gen2 = GET_FLAG(param, SUBARU_PARAM_GEN2);

#ifdef ALLOW_DEBUG
  const uint16_t SUBARU_PARAM_LONGITUDINAL = 2;
  subaru_longitudinal = GET_FLAG(param, SUBARU_PARAM_LONGITUDINAL);
#endif

  safety_config ret;
  if (subaru_gen2) {
    ret = subaru_longitudinal ? BUILD_SAFETY_CFG(subaru_gen2_rx_checks, SUBARU_GEN2_LONG_TX_MSGS) : \
                                BUILD_SAFETY_CFG(subaru_gen2_rx_checks, SUBARU_GEN2_TX_MSGS);
  } else {
    ret = subaru_longitudinal ? BUILD_SAFETY_CFG(subaru_rx_checks, SUBARU_LONG_TX_MSGS) : \
                                BUILD_SAFETY_CFG(subaru_rx_checks, SUBARU_TX_MSGS);
  }
  return ret;
}

const safety_hooks subaru_hooks = {
  .init = subaru_init,
  .rx = subaru_rx_hook,
  .tx = subaru_tx_hook,
  .get_counter = subaru_get_counter,
  .get_checksum = subaru_get_checksum,
  .compute_checksum = subaru_compute_checksum,
};<|MERGE_RESOLUTION|>--- conflicted
+++ resolved
@@ -64,20 +64,12 @@
   {MSG_SUBARU_ES_STATIC_2,       SUBARU_MAIN_BUS, 8, .check_relay = false}, \
 
 #define SUBARU_COMMON_RX_CHECKS(alt_bus)                                                                                                         \
-<<<<<<< HEAD
-  {.msg = {{MSG_SUBARU_Throttle,        SUBARU_MAIN_BUS, 8, .max_counter = 15U, .ignore_quality_flag = true, .frequency = 100U}, { 0 }, { 0 }}}, \
-  {.msg = {{MSG_SUBARU_Steering_Torque, SUBARU_MAIN_BUS, 8, .max_counter = 15U, .ignore_quality_flag = true, .frequency = 50U}, { 0 }, { 0 }}},  \
-  {.msg = {{MSG_SUBARU_Wheel_Speeds,    alt_bus,         8, .max_counter = 15U, .ignore_quality_flag = true, .frequency = 50U}, { 0 }, { 0 }}},  \
-  {.msg = {{MSG_SUBARU_Brake_Status,    alt_bus,         8, .max_counter = 15U, .ignore_quality_flag = true, .frequency = 50U}, { 0 }, { 0 }}},  \
-  {.msg = {{MSG_SUBARU_CruiseControl,   alt_bus,         8, .max_counter = 15U, .ignore_quality_flag = true, .frequency = 20U}, { 0 }, { 0 }}},  \
-  {.msg = {{MSG_SUBARU_ES_LKAS_State,   SUBARU_CAM_BUS,  8, .max_counter = 15U, .ignore_quality_flag = true, .frequency = 10U}, { 0 }, { 0 }}},  \
-=======
   {.msg = {{MSG_SUBARU_Throttle,        SUBARU_MAIN_BUS, 8, 100U, .max_counter = 15U, .ignore_quality_flag = true}, { 0 }, { 0 }}}, \
   {.msg = {{MSG_SUBARU_Steering_Torque, SUBARU_MAIN_BUS, 8, 50U, .max_counter = 15U, .ignore_quality_flag = true}, { 0 }, { 0 }}},  \
   {.msg = {{MSG_SUBARU_Wheel_Speeds,    alt_bus,         8, 50U, .max_counter = 15U, .ignore_quality_flag = true}, { 0 }, { 0 }}},  \
   {.msg = {{MSG_SUBARU_Brake_Status,    alt_bus,         8, 50U, .max_counter = 15U, .ignore_quality_flag = true}, { 0 }, { 0 }}},  \
   {.msg = {{MSG_SUBARU_CruiseControl,   alt_bus,         8, 20U, .max_counter = 15U, .ignore_quality_flag = true}, { 0 }, { 0 }}},  \
->>>>>>> 87580630
+  {.msg = {{MSG_SUBARU_ES_LKAS_State,   SUBARU_CAM_BUS,  8, 10U, .max_counter = 15U, .ignore_quality_flag = true}, { 0 }, { 0 }}},  \
 
 static bool subaru_gen2 = false;
 static bool subaru_longitudinal = false;
@@ -114,8 +106,8 @@
     update_sample(&angle_meas, angle_meas_new);
   }
 
-  if ((addr == MSG_SUBARU_ES_LKAS_State) && (bus == SUBARU_CAM_BUS)) {
-    int lkas_hud = (GET_BYTE(to_push, 2U) & 0x0CU) >> 2U;
+  if ((msg->addr == MSG_SUBARU_ES_LKAS_State) && (msg->bus == SUBARU_CAM_BUS)) {
+    int lkas_hud = (msg->data[2] & 0x0CU) >> 2U;
     if ((lkas_hud >= 1) && (lkas_hud <= 3)) {
       mads_button_press = MADS_BUTTON_PRESSED;
     }
@@ -125,7 +117,7 @@
   if ((msg->addr == MSG_SUBARU_CruiseControl) && (msg->bus == alt_main_bus)) {
     bool cruise_engaged = (msg->data[5] >> 1) & 1U;
     pcm_cruise_check(cruise_engaged);
-    acc_main_on = GET_BIT(to_push, 40U);
+    acc_main_on = GET_BIT(msg, 40U);
   }
 
   // update vehicle moving with any non-zero wheel speed
