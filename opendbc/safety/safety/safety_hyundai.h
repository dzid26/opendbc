--- conflicted
+++ resolved
@@ -324,15 +324,6 @@
       HYUNDAI_COMMON_RX_CHECKS(false)
     };
 
-<<<<<<< HEAD
-    if (hyundai_escc)
-      ret = BUILD_SAFETY_CFG(hyundai_long_rx_checks, HYUNDAI_LONG_ESCC_TX_MSGS);
-    else if (hyundai_camera_scc)
-      ret = BUILD_SAFETY_CFG(hyundai_long_rx_checks, HYUNDAI_CAMERA_SCC_LONG_TX_MSGS);
-    else
-      ret = BUILD_SAFETY_CFG(hyundai_long_rx_checks, HYUNDAI_LONG_TX_MSGS);
-                         
-=======
     static RxCheck hyundai_fcev_long_rx_checks[] = {
       HYUNDAI_COMMON_RX_CHECKS(false)
       HYUNDAI_FCEV_GAS_ADDR_CHECK
@@ -343,13 +334,14 @@
     } else {
       SET_RX_CHECKS(hyundai_long_rx_checks, ret);
     }
-    if (hyundai_camera_scc) {
+    if (hyundai_escc) {
+      SET_TX_MSGS(HYUNDAI_LONG_ESCC_TX_MSGS, ret);
+    } else if (hyundai_camera_scc) {
       SET_TX_MSGS(HYUNDAI_CAMERA_SCC_LONG_TX_MSGS, ret);
     } else {
       SET_TX_MSGS(HYUNDAI_LONG_TX_MSGS, ret);
     }
 
->>>>>>> eca69698
   } else if (hyundai_camera_scc) {
     static RxCheck hyundai_cam_scc_rx_checks[] = {
       HYUNDAI_COMMON_RX_CHECKS(false)
